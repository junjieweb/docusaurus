--- conflicted
+++ resolved
@@ -9,18 +9,11 @@
     "deploy": "docusaurus deploy"
   },
   "dependencies": {
-<<<<<<< HEAD
-    "@docusaurus/core": "^2.0.0-alpha.55",
-    "@docusaurus/theme-live-codeblock": "^2.0.0-alpha.55",
-    "@docusaurus/plugin-ideal-image": "^2.0.0-alpha.55",
-    "@docusaurus/plugin-client-redirects": "^2.0.0-alpha.55",
-    "@docusaurus/preset-classic": "^2.0.0-alpha.55",
-=======
     "@docusaurus/core": "^2.0.0-alpha.56",
     "@docusaurus/plugin-ideal-image": "^2.0.0-alpha.56",
+    "@docusaurus/plugin-client-redirects": "^2.0.0-alpha.56",
     "@docusaurus/preset-classic": "^2.0.0-alpha.56",
     "@docusaurus/theme-live-codeblock": "^2.0.0-alpha.56",
->>>>>>> 0047db28
     "classnames": "^2.2.6",
     "color": "^3.1.2",
     "npm-to-yarn": "^1.0.0-2",
