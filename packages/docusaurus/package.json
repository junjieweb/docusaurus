--- conflicted
+++ resolved
@@ -89,12 +89,7 @@
     "react-loadable-ssr-addon-v5-slorber": "^1.0.1",
     "react-router": "^5.3.3",
     "react-router-config": "^5.1.1",
-<<<<<<< HEAD
-    "react-router-dom": "^5.2.0",
-=======
     "react-router-dom": "^5.3.3",
-    "remark-admonitions": "^1.2.1",
->>>>>>> 5207e252
     "rtl-detect": "^1.0.4",
     "semver": "^7.3.7",
     "serve-handler": "^6.1.3",
