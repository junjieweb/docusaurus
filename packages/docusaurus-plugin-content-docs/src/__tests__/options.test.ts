--- conflicted
+++ resolved
@@ -108,14 +108,7 @@
     });
   });
 
-<<<<<<< HEAD
-  it('rejects admonitions array', async () => {
-=======
-  it('rejects admonitions true', () => {
-    const admonitionsTrue = {
-      admonitions: true,
-    };
->>>>>>> bf1513a3
+  it('rejects admonitions array', () => {
     expect(() =>
       testValidate({
         // @ts-expect-error: rejected value
