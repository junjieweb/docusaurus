--- conflicted
+++ resolved
@@ -41,16 +41,7 @@
 export default function pluginContentPages(
   context: LoadContext,
   options: PluginOptions,
-<<<<<<< HEAD
-): Promise<Plugin<LoadedContent | null>> {
-=======
 ): Plugin<LoadedContent | null> {
-  if (options.admonitions) {
-    options.remarkPlugins = options.remarkPlugins.concat([
-      [admonitions, options.admonitions],
-    ]);
-  }
->>>>>>> bf1513a3
   const {
     siteConfig,
     siteDir,
